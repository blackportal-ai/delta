//! BSD 3-Clause License
//!
//! Copyright (c) 2025, BlackPortal ○
//!
//! Redistribution and use in source and binary forms, with or without
//! modification, are permitted provided that the following conditions are met:
//!
//! 1. Redistributions of source code must retain the above copyright notice, this
//!    list of conditions and the following disclaimer.
//!
//! 2. Redistributions in binary form must reproduce the above copyright notice,
//!    this list of conditions and the following disclaimer in the documentation
//!    and/or other materials provided with the distribution.
//!
//! 3. Neither the name of the copyright holder nor the names of its
//!    contributors may be used to endorse or promote products derived from
//!    this software without specific prior written permission.
//!
//! THIS SOFTWARE IS PROVIDED BY THE COPYRIGHT HOLDERS AND CONTRIBUTORS "AS IS"
//! AND ANY EXPRESS OR IMPLIED WARRANTIES, INCLUDING, BUT NOT LIMITED TO, THE
//! IMPLIED WARRANTIES OF MERCHANTABILITY AND FITNESS FOR A PARTICULAR PURPOSE ARE
//! DISCLAIMED. IN NO EVENT SHALL THE COPYRIGHT HOLDER OR CONTRIBUTORS BE LIABLE
//! FOR ANY DIRECT, INDIRECT, INCIDENTAL, SPECIAL, EXEMPLARY, OR CONSEQUENTIAL
//! DAMAGES (INCLUDING, BUT NOT LIMITED TO, PROCUREMENT OF SUBSTITUTE GOODS OR
//! SERVICES; LOSS OF USE, DATA, OR PROFITS; OR BUSINESS INTERRUPTION) HOWEVER
//! CAUSED AND ON ANY THEORY OF LIABILITY, WHETHER IN CONTRACT, STRICT LIABILITY,
//! OR TORT (INCLUDING NEGLIGENCE OR OTHERWISE) ARISING IN ANY WAY OUT OF THE USE
//! OF THIS SOFTWARE, EVEN IF ADVISED OF THE POSSIBILITY OF SUCH DAMAGE.

use log::debug;
<<<<<<< HEAD
use ndarray::{s, Axis, Dim, Dimension, IxDyn, IxDynImpl, Shape};
=======
use ndarray::{Array, Axis, Dim, Dimension, Ix1, Ix4, IxDyn, IxDynImpl, Shape, s};
>>>>>>> 2c7f000c
use serde_json;

use crate::activations::Activation;
use crate::common::Tensor;
use crate::devices::Device;
use crate::neuralnet::layers::Layer;
use crate::neuralnet::layers::error::LayerError;
use crate::optimizers::Optimizer;

<<<<<<< HEAD
// used for operations on Tensors
use crate::neuralnet::functional as F;

// type ArrayView<'a> = ndarray::ArrayBase<ndarray::ViewRepr<&'a f32>, Dim<[usize; 1]>>;
=======
type ArrayView<'a> = ndarray::ArrayBase<ndarray::ViewRepr<&'a f32>, Dim<[usize; 1]>>;
>>>>>>> 2c7f000c

/// A 1D convolutional layer.
#[derive(Debug)]
pub struct Conv1D {
    name: String,
    weights: Option<Tensor>,
    bias: Option<Tensor>,
    kernel_units: usize,
    kernel_size: usize,
    stride: usize,
    padding: usize,
    dilation: usize,
    include_bias: bool,
    activation: Option<Box<dyn Activation>>,
    trainable: bool,
    weights_grad: Option<Tensor>,
    bias_grad: Option<Tensor>,
    input: Option<Tensor>,
    input_shape: Option<Shape<IxDyn>>,
    device: Device,
}

impl Conv1D {

    /// Creates a new dense layer.
    ///
    /// # Arguments
    ///
    /// * `kernel_units` - The number of output kernels.
    /// * `kernel_size` - The shape of the output kernels.
    /// * `stride` - Controls the stride for cross-correlation operation.
    /// * `activation` - The activation function to use.
    /// * `trainable` - Whether the layer is trainable.
    pub fn new<A: Activation + 'static>(
        //IMP: since it's dynamic dispatch and hence the type A could be a reference as well hence compiler needs to make sure that the value has a static lifetime!, even though box own the value (cause the value could be a reference!)
        kernel_units: usize,
        kernel_size: usize,
        stride: usize,
        activation: Option<A>,
        trainable: bool,
        include_bias: bool,
    ) -> Self {
        Conv1D {
            name: format!("conv1d_{}", kernel_units),
            weights: None,
            bias: None,
            kernel_units,
            kernel_size,
<<<<<<< HEAD
            stride,     
            padding: 0 as usize, // keeping the value 0 as usize for now!
            dilation: 1 as usize, // keeping the value 1 as usize for now!
            include_bias,    
=======
            stride,
            include_bias,
>>>>>>> 2c7f000c
            activation: activation.map(|a| Box::new(a) as Box<dyn Activation>),
            trainable,
            weights_grad: None,
            bias_grad: None,
            input: None,
            input_shape: None,
            device: Device::default(),
        }
    }

    /// Returns the input shape of the layer.
    /// 
    /// # Returns
    /// A `Dim<IxDynImpl>` representing the input shape of the layer.
    /// 
    /// # Errors
    /// Returns a `LayerError` if the input shape is not valid.
    fn get_input_shape(&self) -> Result<Dim<IxDynImpl>, LayerError> {
        let shape = self.input_shape.as_ref().ok_or(LayerError::MissingInput)?;
        let raw = shape.raw_dim(); // IxDyn
        if raw.ndim() != 3 {
            return Err(LayerError::InvalidInputShape);
        }
        Ok(raw.clone())

<<<<<<< HEAD
=======
/// Convolution operation for 1D data.
///
/// # Arguments
///
/// * `input` - The input tensor.
/// * `kernel` - The kernel tensor.
/// * `stride` - The stride for the convolution operation.
///
/// # Returns
///
/// The output tensor.
fn conv1d_raw(input: ArrayView, kernel: ArrayView, stride: usize) -> Array<f32, Ix1> {
    let input_len = input.len();
    let kernel_len = kernel.len();
    let output_len = (input_len - kernel_len) / stride + 1;
    let mut output = Array::<f32, Ix1>::zeros(output_len);

    for i in 0..output_len {
        let start = i * stride;
        let end = start + kernel_len;
        output[i] = input.slice(s![start..end]).dot(&kernel);
>>>>>>> 2c7f000c
    }
}

impl Layer for Conv1D {

    /// Builds the layer with the given input shape.
    ///
    /// # Arguments
    ///
    /// * `input_shape` - The shape of the input tensor, expected in `[in_channels, * ]`
    fn build(&mut self, input_shape: Shape<IxDyn>) -> Result<(), LayerError> {
        debug!(
            "Building Conv1D layer with input shape: {:?}, kernel_units: {}, kernel_size: {} and stride: {}",
            input_shape, self.kernel_units, self.kernel_size, self.stride
        );

        // Store input shape for later use
        self.input_shape = Some(input_shape);

        // Get input dimensions
        let raw = self.get_input_shape()?;
        let (_, input_kernel_units, input_units) = (raw[0], raw[1], raw[2]);

        // Choose initialization strategy based on the activation function
        let stddev = if let Some(ref activation) = self.activation {
            match activation.name() {
                "relu" | "leaky_relu" => (2.0 / input_units as f32).sqrt(), // He initialization
                _ => (1.0 / input_units as f32).sqrt(),                     // Xavier initialization
            }
        } else {
            (1.0 / input_units as f32).sqrt() // Xavier initialization for no activation
        };

        // Initialize weights using random normal distribution
        self.weights = Some(Tensor::random_normal(
            Shape::from(IxDyn(&[self.kernel_units, input_kernel_units, self.kernel_size])), // [out_channels, in_channels, kernel_size]
            0.0,
            stddev,
        ));

<<<<<<< HEAD
        #[cfg(debug_assertions)] // for debugging purposes
        {
            self.weights = Some(Tensor::ones(
                Shape::from(IxDyn(&[self.kernel_units, input_kernel_units, self.kernel_size])),
                self.device.clone()
=======
        // Just for debugging
        self.weights = Some(Tensor::ones(
            Shape::from(IxDyn(&[n, self.kernel_units, input_kernel_units, self.kernel_size])),
            self.device.clone(),
        ));

        #[cfg(debug_assertions)] // for debugging purposes
        {
            self.weights = Some(Tensor::ones(
                Shape::from(IxDyn(&[n, self.kernel_units, input_kernel_units, self.kernel_size])),
                self.device.clone(),
>>>>>>> 2c7f000c
            ));
        }

        // Set device for weights
        self.weights.as_mut().expect("Weight not initialized properly!").device = self.device.clone();

        // Initialize bias to zeros
<<<<<<< HEAD
        self.bias = if self.include_bias { Some(Tensor::zeros(
            Shape::from(IxDyn(&[self.kernel_units])),
            self.device.clone())
        )} else { None };
=======
        self.bias = if self.include_bias {
            Some(Tensor::zeros(Shape::from(IxDyn(&[n, self.kernel_units])), self.device.clone()))
        } else {
            None
        };
>>>>>>> 2c7f000c

        Ok(())

    }

    /// Performs a forward pass through the layer.
    ///
    /// # Arguments
    ///
    /// * `input` - The input tensor.
    ///
    /// # Returns
    ///
    /// The output tensor.
    fn forward(&mut self, input: &Tensor) -> Result<Tensor, LayerError> {
<<<<<<< HEAD

        // Save input for backward pass
        self.input = Some(input.clone());
        
        // Apply convolution operation
        let z = F::conv1d(
            input,
            self.weights.as_ref().unwrap(),
            Some(self.bias.as_ref().unwrap()),
            self.stride,
            self.padding, // 0 for now!
            self.dilation // 1 for now!
        ).unwrap();
=======
        self.input = Some(input.clone());
        let raw = self.get_input_shape()?;
        // Extract (N, C, L)
        let (n, c, l) = (raw[0], raw[1], raw[2]);

        let weights = self.weights.as_ref().expect("Weights must be initialized");
        let bias = match self.bias {
            Some(ref bias) => bias,
            None => {
                &Tensor::zeros(Shape::from(IxDyn(&[n, self.kernel_units])), self.device.clone())
            }
        };

        // Reshape input data to 3D array [N, C, L].
        let input_3d = input
            .data
            .clone()
            .into_dimensionality::<IxDyn>()
            .map_err(|_| LayerError::InvalidInputShape)?;

        println!("Input in 3D format {}", input_3d);

        let out_shape = self.output_shape()?;
        let mut z = Tensor::zeros(out_shape.clone(), self.device.clone());

        // Prepare output array [N, C, outH, outW].
        let out_shape_raw = out_shape.raw_dim();
        let (out_n, out_c, out_l) = (out_shape_raw[0], out_shape_raw[1], out_shape_raw[2]);
        let mut output = Array::<f32, Ix4>::zeros((out_n, out_c, c, out_l));
        println!("out_c = {}, out_l = {}", out_c, out_l);

        // Perform convolution
        for batch in 0..out_n {
            for out_channel in 0..out_c {
                for in_channels in 0..c {
                    let kernel: ndarray::ArrayBase<ndarray::ViewRepr<&f32>, Dim<[usize; 1]>> =
                        weights.data.slice(s![batch, out_channel, in_channels, ..]);
                    let input_slice = input_3d.slice(s![batch, in_channels, ..]);
                    let _conv = conv1d_raw(input_slice, kernel, self.stride);
                    for i in 0..out_l {
                        output[[batch, out_channel, in_channels, i]] = _conv[i];
                    }
                }
            }
        }
        let z = Tensor { data: output.sum_axis(Axis(2)).into_dyn(), device: input.device.clone() };
>>>>>>> 2c7f000c

        // Apply activation if present
        let z =
            if let Some(ref activation) = self.activation { activation.activate(&z) } else { z };

        Ok(z)
    }

    /// Performs a backward pass through the layer.
    ///
    /// # Arguments
    ///
    /// * `grad` - The gradient tensor.
    ///
    /// # Returns
    ///
    /// The gradient tensor with respect to the input.
    fn backward(&mut self, grad: &Tensor) -> Result<Tensor, LayerError> {

        // Get weights shape
        // let raw = self.get_input_shape()?;
        // let (batch_size, c_out, c_in, kernel_size) = (raw[0], self.kernel_units, raw[1],self.kernel_size);

        // Get permuted weight
        // let w_perm = self.weights.as_ref().unwrap().data.view().permuted_axes(Dim(IxDyn(&[1, 0, 2])));
        let mut w_perm = self.weights.as_ref().unwrap().permute(vec![1, 0, 2]);
        // Flip the kernel
        w_perm.data.slice_mut(s![.., .., ..;-1]);
        debug!("w_perm: {:?}", w_perm);
        
        // Get permuted input
        let input_perm = self.input.as_ref().unwrap().permute(vec![1, 0, 2]);
        debug!("input_perm: {:?}", input_perm);

        // Get permuted gradient
        let grad_perm = grad.permute(vec![1, 0, 2]);
        debug!("grad_perm: {:?}", grad_perm);
        
        let grad_padded = F::pad_1d(&grad, self.kernel_size-1, Axis(2));
        
        let input_grad = F::conv1d(
            grad_padded.as_ref().unwrap(),
            &w_perm,
            None,
            self.stride,
            self.padding, // 0 for now!
            self.dilation // 1 for now!
        ).unwrap();
        debug!("input_grad: {:?}", input_grad);

        let weight_grad = F::conv1d(
            &input_perm,
            &grad_perm,
            None,
            self.stride,
            self.padding, // 0 for now!
            self.dilation // 1 for now!
        ).unwrap();
        debug!("weight_grad: {:?}", weight_grad);

        // Store the gradient 
        if self.trainable {
            self.weights_grad = Some(weight_grad.permute(vec![1, 0, 2]));
            // self.bias_grad = 
        }

        Ok(grad.clone())
    }

    /// Updates the weights of the layer using the given gradient and optimizer.
    ///
    /// # Arguments
    ///
    /// * `grad` - The gradient tensor.
    /// * `optimizer` - The optimizer to use.
    fn update_weights(&mut self, optimizer: &mut Box<dyn Optimizer>) -> Result<(), LayerError> {
        if !self.trainable {
            return Ok(());
        }

        // Update weights
        if let Some(ref weights_grad) = self.weights_grad {
            optimizer
                .step(self.weights.as_mut().unwrap(), weights_grad)
                .map_err(LayerError::OptimizerError)?;
        }

        if let Some(ref bias_grad) = self.bias_grad {
            optimizer
                .step(self.bias.as_mut().unwrap(), bias_grad)
                .map_err(LayerError::OptimizerError)?;
        }

        // Clear gradients after update
        self.weights_grad = None;
        self.bias_grad = None;

        Ok(())
    }

    /// Returns the output shape of the layer.
    ///
    /// # Returns
    ///
    /// A `Shape` representing the output shape of the layer.
    fn output_shape(&self) -> Result<Shape<IxDyn>, LayerError> {
        let raw = self.get_input_shape()?;
        let (n, _, l) = (raw[0], raw[1], raw[2]);
        let output_units = (l - self.kernel_size) / self.stride + 1;
        let shape = Shape::from(IxDyn(&[n, self.kernel_units, output_units]));
        Ok(shape)
    }

    /// Returns the number of parameters in the layer.
    ///
    /// # Returns
    ///
    /// A `usize` representing the number of parameters in the layer.
    fn param_count(&self) -> Result<(usize, usize), LayerError> {
        let weights_count = self.weights.as_ref().map_or(0, |w| w.data.len());
        let bias_count = self.bias.as_ref().map_or(0, |b| b.data.len());
        Ok((weights_count, bias_count))
    }

    /// Returns the name of the layer.
    ///
    /// # Returns
    ///
    /// A `&str` representing the name of the layer.
    fn name(&self) -> &str {
        &self.name
    }

    /// Sets the device for the layer.
    ///
    /// # Arguments
    ///
    /// * `device` - The device to set for the layer.
    fn set_device(&mut self, device: &Device) {
        self.device = device.clone();

        if let Some(ref mut weights) = self.weights {
            weights.device = device.clone();
        }
        if let Some(ref mut bias) = self.bias {
            bias.device = device.clone();
        }
        if let Some(ref mut input) = self.input {
            input.device = device.clone();
        }
    }

    // For saving the weights of the layer

    fn get_weights(&self) -> serde_json::Value {
        serde_json::json!({
            "weights": self.weights.as_ref().map(|w| w.to_vec()),
            "bias": self.bias.as_ref().map(|b| b.to_vec())
        })
    }

    fn get_config(&self) -> serde_json::Value {
        serde_json::json!({
            "kernel_units": self.kernel_units,
            "kernel_size": self.kernel_size,
            "stride": self.stride,
            "trainable": self.trainable,
            "activation": self.activation.as_ref().map(|a| a.name())
        })
    }
}

#[cfg(test)]
mod tests {
<<<<<<< HEAD
    use crate::activations::ReluActivation;

=======
>>>>>>> 2c7f000c
    use super::*;
    use crate::activations::ReluActivation;

    #[test]
    fn test_conv1d_name() {
        let conv1d_layer = Conv1D::new(2, 2, 1, None::<ReluActivation>, false, false);
        println!("{}", conv1d_layer.name());

        // checking the dim trait
        let input_shape = Shape::from(IxDyn(&[1, 3]));
        let raw_dim = input_shape.raw_dim();
        let array_view = raw_dim.as_array_view();
        let input_kernel_units = array_view.first().ok_or(LayerError::InvalidInputShape);

        println!(
            "raw-dim: {:?}, array_view: {}, input_units: {:?}",
            raw_dim, array_view, input_kernel_units
        );
    }
    #[test]
    fn test_conv1d_build() {
        let input_shape = Shape::from(IxDyn(&[1, 2, 5]));
        let mut conv1d_layer = Conv1D::new(2, 2, 1, None::<ReluActivation>, false, false);
        conv1d_layer.build(input_shape).expect("Failed to build layer");
        println!("weights: {:?}", conv1d_layer.weights);
        println!("bias: {:?}", conv1d_layer.bias);
    }
    #[test]
    fn test_conv1d_param_count_with_bias() {
        let input_shape = Shape::from(IxDyn(&[1, 2, 5]));
        let mut conv1d_layer = Conv1D::new(2, 2, 1, None::<ReluActivation>, false, true);
        conv1d_layer.build(input_shape).expect("Failed to build layer");
        assert_eq!(conv1d_layer.param_count().unwrap(), (8, 2));
    }
    #[test]
    fn test_conv1d_param_count_without_bias() {
        let input_shape = Shape::from(IxDyn(&[1, 2, 5]));
        let mut conv1d_layer = Conv1D::new(2, 2, 1, None::<ReluActivation>, false, false);
        let input = Tensor::new(
            vec![1.0, 2.0, 3.0, 4.0, 5.0, 6.0, 7.0, 8.0, 9.0, 10.0],
            input_shape.clone(),
        );
<<<<<<< HEAD
        // let input = Tensor::new(vec![1.0, 2.0, 3.0, 4.0, 5.0, 6.0, 7.0, 8.0, 9.0, 10.0], input_shape.clone());
=======
>>>>>>> 2c7f000c
        conv1d_layer.build(input_shape).expect("Failed to build layer");
        assert_eq!(conv1d_layer.param_count().unwrap(), (8, 0));
    }
    #[cfg(debug_assertions)]
    #[test]
    fn test_conv1d_forward_with_bias() {
        let input_shape = Shape::from(IxDyn(&[1, 2, 5]));
        let mut conv1d_layer = Conv1D::new(3, 2, 1, None::<ReluActivation>, false, true);
        let input = Tensor::new(
            vec![1.0, 2.0, 3.0, 4.0, 5.0, 6.0, 7.0, 8.0, 9.0, 10.0],
            input_shape.clone(),
        );
        conv1d_layer.build(input_shape).expect("Failed to build layer");

        let out = conv1d_layer.forward(&input).unwrap();
        println!("Output: {:?}", out);
    }
<<<<<<< HEAD
    #[test]
    fn test_conv1d_backward() {
        let input_shape = Shape::from(IxDyn(&[1, 2, 5]));
        let mut conv1d_layer = Conv1D::new(
            3,
            2,
            1,
            None::<ReluActivation>, 
            false,
            true
        );
        let input = Tensor::new((1..=10).map(|x| x as f32).collect() , input_shape.clone());
        conv1d_layer.build(input_shape.clone()).expect("Failed to build layer");
        
        let out = conv1d_layer.forward(&input).unwrap();
        println!("Output: {:?}", out);
        let grad = Tensor::new((1..=12).map(|x| x as f32).collect(), out.shape());
        
        // running backward
        let next_grad = conv1d_layer.backward(&grad).unwrap();
        println!("Next grad: {:?}", next_grad);
    }


}


// Get input
// let input_3d = self.input.as_ref().expect("Input must be initialized")
//             .data
//             .clone()
//             .into_dimensionality::<IxDyn>()
//             .map_err(|_| LayerError::InvalidInputShape)?;

// initialize the weights gradient
// let mut w_grad = Array::<f32, Ix4>::zeros((batch_size, c_out, c_in, kernel_size));

// get the gradient of the weights
// for b in 0..batch_size {
//     for o in 0..c_out {
//         for i in 0..c_in {
//             let grad_slice = grad.data.slice(s![b, o, ..]);
//             let input_slice = input_3d.slice(s![b, i, ..]);
//             let w_grad_slice = conv1d_raw(input_slice, grad_slice, self.stride);

//             for x in 0..kernel_size {
//                 w_grad[[b, c_out, c_in, x]] = w_grad_slice[x];
//             }
//         }
//     }
// }
=======
}
>>>>>>> 2c7f000c
<|MERGE_RESOLUTION|>--- conflicted
+++ resolved
@@ -28,11 +28,8 @@
 //! OF THIS SOFTWARE, EVEN IF ADVISED OF THE POSSIBILITY OF SUCH DAMAGE.
 
 use log::debug;
-<<<<<<< HEAD
+
 use ndarray::{s, Axis, Dim, Dimension, IxDyn, IxDynImpl, Shape};
-=======
-use ndarray::{Array, Axis, Dim, Dimension, Ix1, Ix4, IxDyn, IxDynImpl, Shape, s};
->>>>>>> 2c7f000c
 use serde_json;
 
 use crate::activations::Activation;
@@ -42,14 +39,11 @@
 use crate::neuralnet::layers::error::LayerError;
 use crate::optimizers::Optimizer;
 
-<<<<<<< HEAD
+
 // used for operations on Tensors
 use crate::neuralnet::functional as F;
 
 // type ArrayView<'a> = ndarray::ArrayBase<ndarray::ViewRepr<&'a f32>, Dim<[usize; 1]>>;
-=======
-type ArrayView<'a> = ndarray::ArrayBase<ndarray::ViewRepr<&'a f32>, Dim<[usize; 1]>>;
->>>>>>> 2c7f000c
 
 /// A 1D convolutional layer.
 #[derive(Debug)]
@@ -98,15 +92,10 @@
             bias: None,
             kernel_units,
             kernel_size,
-<<<<<<< HEAD
             stride,     
             padding: 0 as usize, // keeping the value 0 as usize for now!
             dilation: 1 as usize, // keeping the value 1 as usize for now!
             include_bias,    
-=======
-            stride,
-            include_bias,
->>>>>>> 2c7f000c
             activation: activation.map(|a| Box::new(a) as Box<dyn Activation>),
             trainable,
             weights_grad: None,
@@ -132,30 +121,7 @@
         }
         Ok(raw.clone())
 
-<<<<<<< HEAD
-=======
-/// Convolution operation for 1D data.
-///
-/// # Arguments
-///
-/// * `input` - The input tensor.
-/// * `kernel` - The kernel tensor.
-/// * `stride` - The stride for the convolution operation.
-///
-/// # Returns
-///
-/// The output tensor.
-fn conv1d_raw(input: ArrayView, kernel: ArrayView, stride: usize) -> Array<f32, Ix1> {
-    let input_len = input.len();
-    let kernel_len = kernel.len();
-    let output_len = (input_len - kernel_len) / stride + 1;
-    let mut output = Array::<f32, Ix1>::zeros(output_len);
-
-    for i in 0..output_len {
-        let start = i * stride;
-        let end = start + kernel_len;
-        output[i] = input.slice(s![start..end]).dot(&kernel);
->>>>>>> 2c7f000c
+
     }
 }
 
@@ -196,25 +162,13 @@
             stddev,
         ));
 
-<<<<<<< HEAD
+
         #[cfg(debug_assertions)] // for debugging purposes
         {
             self.weights = Some(Tensor::ones(
                 Shape::from(IxDyn(&[self.kernel_units, input_kernel_units, self.kernel_size])),
                 self.device.clone()
-=======
-        // Just for debugging
-        self.weights = Some(Tensor::ones(
-            Shape::from(IxDyn(&[n, self.kernel_units, input_kernel_units, self.kernel_size])),
-            self.device.clone(),
-        ));
-
-        #[cfg(debug_assertions)] // for debugging purposes
-        {
-            self.weights = Some(Tensor::ones(
-                Shape::from(IxDyn(&[n, self.kernel_units, input_kernel_units, self.kernel_size])),
-                self.device.clone(),
->>>>>>> 2c7f000c
+
             ));
         }
 
@@ -222,18 +176,11 @@
         self.weights.as_mut().expect("Weight not initialized properly!").device = self.device.clone();
 
         // Initialize bias to zeros
-<<<<<<< HEAD
         self.bias = if self.include_bias { Some(Tensor::zeros(
             Shape::from(IxDyn(&[self.kernel_units])),
             self.device.clone())
         )} else { None };
-=======
-        self.bias = if self.include_bias {
-            Some(Tensor::zeros(Shape::from(IxDyn(&[n, self.kernel_units])), self.device.clone()))
-        } else {
-            None
-        };
->>>>>>> 2c7f000c
+
 
         Ok(())
 
@@ -249,7 +196,6 @@
     ///
     /// The output tensor.
     fn forward(&mut self, input: &Tensor) -> Result<Tensor, LayerError> {
-<<<<<<< HEAD
 
         // Save input for backward pass
         self.input = Some(input.clone());
@@ -263,54 +209,6 @@
             self.padding, // 0 for now!
             self.dilation // 1 for now!
         ).unwrap();
-=======
-        self.input = Some(input.clone());
-        let raw = self.get_input_shape()?;
-        // Extract (N, C, L)
-        let (n, c, l) = (raw[0], raw[1], raw[2]);
-
-        let weights = self.weights.as_ref().expect("Weights must be initialized");
-        let bias = match self.bias {
-            Some(ref bias) => bias,
-            None => {
-                &Tensor::zeros(Shape::from(IxDyn(&[n, self.kernel_units])), self.device.clone())
-            }
-        };
-
-        // Reshape input data to 3D array [N, C, L].
-        let input_3d = input
-            .data
-            .clone()
-            .into_dimensionality::<IxDyn>()
-            .map_err(|_| LayerError::InvalidInputShape)?;
-
-        println!("Input in 3D format {}", input_3d);
-
-        let out_shape = self.output_shape()?;
-        let mut z = Tensor::zeros(out_shape.clone(), self.device.clone());
-
-        // Prepare output array [N, C, outH, outW].
-        let out_shape_raw = out_shape.raw_dim();
-        let (out_n, out_c, out_l) = (out_shape_raw[0], out_shape_raw[1], out_shape_raw[2]);
-        let mut output = Array::<f32, Ix4>::zeros((out_n, out_c, c, out_l));
-        println!("out_c = {}, out_l = {}", out_c, out_l);
-
-        // Perform convolution
-        for batch in 0..out_n {
-            for out_channel in 0..out_c {
-                for in_channels in 0..c {
-                    let kernel: ndarray::ArrayBase<ndarray::ViewRepr<&f32>, Dim<[usize; 1]>> =
-                        weights.data.slice(s![batch, out_channel, in_channels, ..]);
-                    let input_slice = input_3d.slice(s![batch, in_channels, ..]);
-                    let _conv = conv1d_raw(input_slice, kernel, self.stride);
-                    for i in 0..out_l {
-                        output[[batch, out_channel, in_channels, i]] = _conv[i];
-                    }
-                }
-            }
-        }
-        let z = Tensor { data: output.sum_axis(Axis(2)).into_dyn(), device: input.device.clone() };
->>>>>>> 2c7f000c
 
         // Apply activation if present
         let z =
@@ -485,11 +383,10 @@
 
 #[cfg(test)]
 mod tests {
-<<<<<<< HEAD
+
     use crate::activations::ReluActivation;
 
-=======
->>>>>>> 2c7f000c
+
     use super::*;
     use crate::activations::ReluActivation;
 
@@ -532,10 +429,9 @@
             vec![1.0, 2.0, 3.0, 4.0, 5.0, 6.0, 7.0, 8.0, 9.0, 10.0],
             input_shape.clone(),
         );
-<<<<<<< HEAD
+
         // let input = Tensor::new(vec![1.0, 2.0, 3.0, 4.0, 5.0, 6.0, 7.0, 8.0, 9.0, 10.0], input_shape.clone());
-=======
->>>>>>> 2c7f000c
+
         conv1d_layer.build(input_shape).expect("Failed to build layer");
         assert_eq!(conv1d_layer.param_count().unwrap(), (8, 0));
     }
@@ -553,7 +449,7 @@
         let out = conv1d_layer.forward(&input).unwrap();
         println!("Output: {:?}", out);
     }
-<<<<<<< HEAD
+
     #[test]
     fn test_conv1d_backward() {
         let input_shape = Shape::from(IxDyn(&[1, 2, 5]));
@@ -578,6 +474,7 @@
     }
 
 
+
 }
 
 
@@ -604,7 +501,4 @@
 //             }
 //         }
 //     }
-// }
-=======
-}
->>>>>>> 2c7f000c
+// }